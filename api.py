--- conflicted
+++ resolved
@@ -111,8 +111,6 @@
         user_address = paket.new_account()
         db.create_user(user_address)
     return user_address
-
-
 # pylint: enable=unused-argument
 
 
@@ -156,13 +154,8 @@
             response = {'status': 400, 'error': str(exception)}
         except db.DuplicateUser as exception:
             response = {'status': 409, 'error': str(exception)}
-<<<<<<< HEAD
-        except db.InvalidUserDetail as exception:
-            response = {'status': 403, 'error': str(exception)}
         except paket.NotEnoughFunds as exception:
             response = {'status': 402, 'error': str(exception)}
-=======
->>>>>>> d5817132
         except Exception as exception:
             LOGGER.exception("Unknown validation exception. Headers: %s", flask.request.headers)
             response['debug'] = str(exception)
@@ -538,12 +531,7 @@
 
 @APP.route("/v{}/register_user".format(VERSION))
 @api_call
-<<<<<<< HEAD
-# TODO split to .... AND add PKT-user real name phone
-def register_user_handler(user_address, **kwargs):
-=======
 def register_user_handler(user_address, full_name, phone_number, paket_user):
->>>>>>> d5817132
     """
     Register a new user.
     ---
@@ -721,13 +709,8 @@
 def init_sandbox():
     """Initialize database with debug values and fund users. For debug only."""
     db.init_db()
-<<<<<<< HEAD
-    for uid, address in {
-        'owner': paket.OWNER, 'launcher': paket.LAUNCHER, 'recipient': paket.RECIPIENT, 'courier': paket.COURIER
-=======
     for paket_user, address in {
             'owner': paket.OWNER, 'launcher': paket.LAUNCHER, 'recipient': paket.RECIPIENT, 'courier': paket.COURIER
->>>>>>> d5817132
     }.items():
         try:
             db.create_user(address)
