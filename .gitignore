--- conflicted
+++ resolved
@@ -1,11 +1,5 @@
-<<<<<<< HEAD
+me.sql
+*.csv
 *.pyc
 py2
 tavili.db
-me.sql
-=======
-me.sql
-*.csv
-*.pyc
-py2*
->>>>>>> a234e710
