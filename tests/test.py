--- conflicted
+++ resolved
@@ -438,12 +438,8 @@
         self.assertTrue(len(packages) == 1)
         self.assertEqual(packages[0]['deadline'], deadline)
         self.assertEqual(packages[0]['escrow_pubkey'], escrow_stuff['escrow'][0])
-<<<<<<< HEAD
         self.assertEqual(packages[0]['collateral'], str(collateral))
         self.assertEqual(packages[0]['payment'], str(payment))
-=======
-        self.assertEqual(packages[0]['collateral'], collateral)
-        self.assertEqual(packages[0]['payment'], payment)
 
     def test_unauth_my_packages(self):
         """Test my_packages endpoint on unauthorized request"""
@@ -451,7 +447,6 @@
         self.call(path='my_packages', expected_code=400,
                   fail_message='does not get unauthorized status code on unauthorized request',
                   user_pubkey=self.funded_pubkey)
->>>>>>> a901d674
 
     def test_prepare_escrow(self):
         """Test prepare_escrow endpoint on valid public keys"""
