"""Test the PaKeT API."""
import json
import os
import os.path
import time
import unittest

import paket_stellar
import util.logger
import webserver.validation

import routes
import db

db.DB_NAME = 'test.db'
webserver.validation.NONCES_DB_NAME = 'nonce_test.db'
LOGGER = util.logger.logging.getLogger('pkt.api.test')
util.logger.setup()
APP = webserver.setup(routes.BLUEPRINT)
APP.testing = True


class BaseOperations(unittest.TestCase):
    """Base class for PaKet tests that implements methods for posting data to API server."""

    def __init__(self, *args, **kwargs):
        super().__init__(*args, **kwargs)
        self.app = APP.test_client()
        self.host = 'http://localhost'
        self.funded_seed = 'SDJGBJZMQ7Z4W3KMSMO2HYEV56DJPOZ7XRR7LJ5X2KW6VKBSLELR7MRQ'
        self.funded_account = paket_stellar.get_keypair(seed=self.funded_seed)
        self.funded_pubkey = self.funded_account.address().decode()
        LOGGER.info('init done')

    @staticmethod
    def cleanup():
        """Remove db files."""
        try:
            os.unlink(db.DB_NAME)
        except FileNotFoundError:
            pass
        try:
            os.unlink(webserver.validation.NONCES_DB_NAME)
        except FileNotFoundError:
            pass
        assert not os.path.isfile(db.DB_NAME)
        assert not os.path.isfile(webserver.validation.NONCES_DB_NAME)

    @staticmethod
    def sign_transaction(transaction, seed):
        """Sign transaction with provided seed"""
        builder = paket_stellar.stellar_base.builder.Builder(horizon=paket_stellar.HORIZON, secret=seed)
        builder.import_from_xdr(transaction)
        builder.sign()
        signed_transaction = builder.gen_te().xdr().decode()
        return signed_transaction

    def call(self, path, expected_code=None, fail_message=None, seed=None, **kwargs):
        """Post data to API server."""
        LOGGER.info("calling %s", path)
        if seed:
            fingerprint = webserver.validation.generate_fingerprint(
                "{}/v{}/{}".format(self.host, routes.VERSION, path), kwargs)
            signature = webserver.validation.sign_fingerprint(fingerprint, seed)
            headers = {
                'Pubkey': paket_stellar.get_keypair(seed=seed).address().decode(),
                'Fingerprint': fingerprint, 'Signature': signature}
        else:
            headers = None
        response = self.app.post("/v{}/{}".format(routes.VERSION, path), headers=headers, data=kwargs)
        response = dict(real_status_code=response.status_code, **json.loads(response.data.decode()))
        if expected_code:
            self.assertEqual(response['real_status_code'], expected_code, "{} ({})".format(
                fail_message, response.get('error')))
        return response

    def submit(self, transaction, seed=None, description='unknown'):
        """Submit a transaction, optionally adding seed's signature."""
        LOGGER.info("trying to submit %s transaction", description)
        if seed:
            transaction = self.sign_transaction(transaction, seed)
        return self.call(
            'submit_transaction', 200, "failed submitting {} transaction".format(description), transaction=transaction)

    def create_account(self, from_pubkey, new_pubkey, seed, starting_balance=50000000):
        """Create account with starting balance"""
        LOGGER.info('creating %s from %s', new_pubkey, from_pubkey)
        unsigned = self.call(
            'prepare_create_account', 200, 'could not get create account transaction',
            from_pubkey=from_pubkey, new_pubkey=new_pubkey, starting_balance=starting_balance)['transaction']
        response = self.submit(unsigned, seed, 'create account')
        return response

    def create_and_setup_new_account(self, amount_buls=None, trust_limit=None):
        """Create account. Add trust and send initial ammount of BULs (if specified)"""
        keypair = paket_stellar.get_keypair()
        pubkey = keypair.address().decode()
        seed = keypair.seed().decode()
        self.create_account(from_pubkey=self.funded_pubkey, new_pubkey=pubkey, seed=self.funded_seed)
        self.trust(pubkey, seed, trust_limit)
        if amount_buls is not None:
            self.send(from_seed=self.funded_seed, to_pubkey=pubkey, amount_buls=amount_buls)
        return pubkey, seed

    def trust(self, pubkey, seed, limit=None):
        """Submit trust transaction for specified account"""
        LOGGER.info('adding trust for %s (%s)', pubkey, limit)
        unsigned = self.call(
            'prepare_trust', 200, 'could not get trust transaction', from_pubkey=pubkey, limit=limit)['transaction']
        return self.submit(unsigned, seed, 'add trust')

    def send(self, from_seed, to_pubkey, amount_buls):
        """Send BULs between accounts."""
        from_pubkey = paket_stellar.get_keypair(seed=from_seed).address().decode()
        description = "sending {} from {} to {}".format(amount_buls, from_pubkey, to_pubkey)
        LOGGER.info(description)
        unsigned = self.call(
            'prepare_send_buls', 200, "can not prepare send from {} to {}".format(from_pubkey, to_pubkey),
            from_pubkey=from_pubkey, to_pubkey=to_pubkey, amount_buls=amount_buls)['transaction']
        return self.submit(unsigned, from_seed, description)

    def prepare_escrow(self, payment, collateral, deadline):
        """Create launcher, courier, recipient, escrow accounts and call prepare_escrow"""
        LOGGER.info('preparing package accounts')
        launcher = self.create_and_setup_new_account(payment)
        courier = self.create_and_setup_new_account(collateral)
        recipient = self.create_and_setup_new_account()
        escrow = self.create_and_setup_new_account()

        LOGGER.info(
            "launching escrow: %s, launcher: %s, courier: %s, recipient: %s",
            escrow[0], launcher[0], courier[0], recipient[0])
        escrow_transactions = self.call(
            'prepare_escrow', 201, 'can not prepare escrow transactions', escrow[1],
            launcher_pubkey=launcher[0], courier_pubkey=courier[0], recipient_pubkey=recipient[0],
            payment_buls=payment, collateral_buls=collateral, deadline_timestamp=deadline)

        return {
            'launcher': launcher,
            'courier': courier,
            'recipient': recipient,
            'escrow': escrow,
            'transactions': escrow_transactions
        }


class TestAccount(BaseOperations):
    """Account tests"""

    def test_no_exist(self):
        """Check no existing accounts"""
        keypair = paket_stellar.get_keypair()
<<<<<<< HEAD
        valid_pubkey = keypair.address().decode()
        data_set = [
            valid_pubkey,  # valid public key
            'GBNDWBDLL5UOD36KN3BOOKIQPCNIN3QRUO7RMN37WNBSFCPIKWJ',  # invalid public key
            'Lorem ipsum dolor sit amet',  # random text
            144  # random number
        ]
        for pubkey in data_set:
            with self.subTest(pubkey=pubkey):
                response = self.call('bul_account', 400,
                                     'could not verify account does not exist', queried_pubkey=pubkey)
                self.assertEqual(response['error'], "no account found for {}".format(pubkey))
=======
        pubkey = keypair.address().decode()
        response = self.call('bul_account', 400, 'could not verify account does not exist', queried_pubkey=pubkey)
        self.assertEqual(response['error'], "no account found for {}".format(pubkey))
>>>>>>> cf804a91

    def test_exist(self):
        """Check existing accounts"""
        new_account = self.create_and_setup_new_account(50000000)
        data_set = [
            self.funded_pubkey,  # valid public key
            new_account[0]  # valid public key of just created new account
        ]
        for pubkey in data_set:
            with self.subTest(pubkey=pubkey):
                self.call('bul_account', 200, 'could not verify account exist', queried_pubkey=pubkey)

    def test_create_account(self):
        """Create new account"""
        keypair = paket_stellar.get_keypair()
        pubkey = keypair.address().decode()
        LOGGER.info("testing creation of %s", keypair)
        response = self.create_account(from_pubkey=self.funded_pubkey, new_pubkey=pubkey, seed=self.funded_seed)
        self.assertEqual(response['response']['result_xdr'], 'AAAAAAAAAGQAAAAAAAAAAQAAAAAAAAAAAAAAAAAAAAA=')
        return keypair, pubkey

    def test_trust(self):
        """Extend trust."""
        keypair = paket_stellar.get_keypair()
        pubkey = keypair.address().decode()
        self.create_account(from_pubkey=self.funded_pubkey, new_pubkey=pubkey, seed=self.funded_seed)
        response = self.call('bul_account', 400, 'could not verify account does not trust', queried_pubkey=pubkey)
        self.assertEqual(response['error'], "account {} does not trust {} from {}".format(
            pubkey, paket_stellar.BUL_TOKEN_CODE, paket_stellar.ISSUER))
        LOGGER.info("testing trust for %s", keypair)
        self.trust(pubkey, keypair.seed().decode())
        response = self.call('bul_account', 200, 'could not get bul account after trust', queried_pubkey=pubkey)
        self.assertEqual(response['bul_balance'], '0')
        return pubkey, keypair.seed().decode()

    def test_send(self):
        """Test sending BULs (in stroops amount) between accounts."""
        amount_stroops = 15000000
        account = self.create_and_setup_new_account()
        source_start_balance = self.call(
            'bul_account', 200, 'can not get source account balance', queried_pubkey=self.funded_pubkey)['bul_balance']
        target_start_balance = self.call(
            'bul_account', 200, 'can not get target account balance', queried_pubkey=account[0])['bul_balance']
        LOGGER.info("testing send from issuer to %s", account[0])
        self.send(self.funded_seed, account[0], amount_stroops)
        source_end_balance = self.call(
            'bul_account', 200, 'can not get source account balance', queried_pubkey=self.funded_pubkey)['bul_balance']
        target_end_balance = self.call(
            'bul_account', 200, 'can not get target account balance', queried_pubkey=account[0])['bul_balance']
        self.assertEqual(int(source_start_balance or 0) - int(source_end_balance or 0), amount_stroops,
                         'source balance does not add up')
        self.assertEqual(int(target_end_balance or 0) - int(target_start_balance or 0), amount_stroops,
                         'target balance does not add up')


class TestPackage(BaseOperations):
    """Package tests"""

    def setUp(self):
        """Prepare the test fixture"""
        LOGGER.info('setting up')
        self.cleanup()
        db.init_db()

    def tearDown(self):
        LOGGER.info('tearing down')
        self.cleanup()

    def test_package(self):
        """Launch a package with payment and collateral, accept by courier and then by recipient."""
        amounts = 50000000, 100000000
        deadline = int(time.time())

        LOGGER.info('preparing accounts')
        launcher = self.create_and_setup_new_account(amounts[0])
        courier = self.create_and_setup_new_account(amounts[1])
        recipient = self.create_and_setup_new_account()
        escrow = self.create_and_setup_new_account(trust_limit=amounts[0] + amounts[1])

        LOGGER.info(
            "launching escrow: %s, launcher: %s, courier: %s, recipient: %s",
            escrow[0], launcher[0], courier[0], recipient[0])
        escrow_transactions = self.call(
            'prepare_escrow', 201, 'can not prepare escrow transactions', escrow[1],
            launcher_pubkey=launcher[0], courier_pubkey=courier[0], recipient_pubkey=recipient[0],
            payment_buls=amounts[0], collateral_buls=amounts[1], deadline_timestamp=deadline)
        self.submit(escrow_transactions['set_options_transaction'], escrow[1], 'set escrow options')
        self.send(launcher[1], escrow[0], amounts[0])
        self.send(courier[1], escrow[0], amounts[1])
        self.call(
            'accept_package', 200, 'courier could not accept package', courier[1], escrow_pubkey=escrow[0])

        courier_bul_balance = self.call(
            'bul_account', 200, 'can not get escrow account balance', queried_pubkey=courier[0])['bul_balance']
        self.submit(escrow_transactions['payment_transaction'], recipient[1], 'payment')
        self.call(
            'accept_package', 200, 'recipient could not accept package', recipient[1], escrow_pubkey=escrow[0])
        courier_result_balance = int(courier_bul_balance or 0) + amounts[0] + amounts[1]
        courier_actual_balance = self.call(
            'bul_account', 200, 'can not get escrow account balance', queried_pubkey=courier[0])['bul_balance']
        self.assertEqual(int(courier_actual_balance), courier_result_balance)

        launcher_xlm_balance = self.call(
            'bul_account', 200, 'can not get escrow account balance', queried_pubkey=launcher[0])['xlm_balance']
        escrow_xlm_balance = self.call(
            'bul_account', 200, 'can not get escrow account balance', queried_pubkey=escrow[0])['xlm_balance']
        self.submit(escrow_transactions['merge_transaction'], None, 'merge')
        launcher_result_balance = self.call(
            'bul_account', 200, 'can not get escrow account balance', queried_pubkey=launcher[0])['xlm_balance']
        self.assertLessEqual(
            int(launcher_result_balance or 0) - int(launcher_xlm_balance or 0) - int(escrow_xlm_balance or 0),
            1000, 'xlm not merged back')


class TestAPI(BaseOperations):
    """API tests. It focused on testing API endpoints by posting valid and invalid data"""

    @classmethod
    def setUpClass(cls):
        """Prepare the class fixture"""
        LOGGER.info('setting up')
        cls.cleanup()
        db.init_db()

    @classmethod
    def tearDownClass(cls):
        """Deconstructing the class fixture"""
        LOGGER.info('tearing down')
        cls.cleanup()

    def test_submit_unsigned(self):
        """Test server behavior on submitting unsigned transactions"""
        keypair = paket_stellar.get_keypair()
        pubkey = keypair.address().decode()
        new_account_pubkey, _ = self.create_and_setup_new_account()
        LOGGER.info('preparing unsigned transactions')
        unsigned_create_account = self.call(
            'prepare_create_account', 200, 'could not get create account transaction',
            from_pubkey=self.funded_pubkey, new_pubkey=pubkey)['transaction']
        unsigned_trust = self.call('prepare_trust', 200, 'could not get trust transaction',
                                   from_pubkey=self.funded_pubkey)['transaction']
        unsigned_send_buls = self.call(
            'prepare_send_buls', 200,
            "can not prepare send from {} to {}".format(self.funded_pubkey, new_account_pubkey),
            from_pubkey=self.funded_pubkey, to_pubkey=new_account_pubkey, amount_buls=5)['transaction']

        for unsigned in (unsigned_create_account, unsigned_trust, unsigned_send_buls):
            with self.subTest(unsigned=unsigned):
                self.call(path='submit_transaction', expected_code=500,
                          fail_message='unexpected server response for submitting unsigned transaction',
                          seed=self.funded_seed, transaction=unsigned)

    def test_submit_signed(self):
        """Test server behavior on submitting signed transactions"""
        keypair = paket_stellar.get_keypair()
        new_pubkey = keypair.address().decode()
        new_seed = keypair.seed().decode()

        # checking create_account transaction
        unsigned_create_account = self.call(
            'prepare_create_account', 200, 'could not get create account transaction',
            from_pubkey=self.funded_pubkey, new_pubkey=new_pubkey)['transaction']
        signed_create_account = self.sign_transaction(unsigned_create_account, self.funded_seed)
        LOGGER.info('Submitting signed create_account transaction')
        self.call(path='submit_transaction', expected_code=200,
                  fail_message='unexpected server response for submitting signed create_account transaction',
                  seed=self.funded_seed, transaction=signed_create_account)

        # checking trust transaction
        unsigned_trust = self.call('prepare_trust', 200,
                                   'could not get trust transaction', from_pubkey=new_pubkey)['transaction']
        signed_trust = self.sign_transaction(unsigned_trust, new_seed)
        LOGGER.info('Submitting signed trust transaction')
        self.call(path='submit_transaction', expected_code=200,
                  fail_message='unexpected server response for submitting signed trust transaction',
                  seed=new_seed, transaction=signed_trust)

        # checking send_buls transaction
        unsigned_send_buls = self.call(
            'prepare_send_buls', 200, "can not prepare send from {} to {}".format(self.funded_pubkey, new_pubkey),
            from_pubkey=self.funded_pubkey, to_pubkey=new_pubkey, amount_buls=5)['transaction']
        signed_send_buls = self.sign_transaction(unsigned_send_buls, self.funded_seed)
        LOGGER.info('Submitting signed send_buls transaction')
        self.call(path='submit_transaction', expected_code=200,
                  fail_message='unexpected server response for submitting signed send_buls transaction',
                  seed=self.funded_seed, transaction=signed_send_buls)

    def test_submit_invalid_transaction(self):
        """Test server behavior on submitting invalid transactions"""
        keypair = paket_stellar.get_keypair()
        new_pubkey = keypair.address().decode()

        # preparing invalid transactions
        unsigned_create_account = self.call(
            'prepare_create_account', 200, 'could not get create account transaction',
            from_pubkey=self.funded_pubkey, new_pubkey=new_pubkey)['transaction']
        signed_create_account = self.sign_transaction(unsigned_create_account, self.funded_seed)
        signed_create_account = signed_create_account.replace('c', 'd', 1).replace('S', 't', 1).replace('a', 'r', 1)

        data_set = [
            signed_create_account,
            'TG9yZW0gaXBzdW0gZG9sb3Igc2l0IGFtZXQ=',
            144
        ]
        for invalid_transaction in data_set:
            with self.subTest(transaction=invalid_transaction):
                LOGGER.info('submiting invalid transaction: %s', invalid_transaction)
                self.call(path='submit_transaction', expected_code=500,
                          fail_message='unexpected result while submiting invalid transaction',
                          transaction=invalid_transaction)

    def test_bul_account(self):
        """Test server behavior on querying information about valid account"""
        accounts = [self.funded_pubkey]
        # additionally create 3 new accounts
        for _ in range(3):
            keypair = paket_stellar.get_keypair()
            pubkey = keypair.address().decode()
            seed = keypair.seed().decode()
            self.create_account(from_pubkey=self.funded_pubkey, new_pubkey=pubkey, seed=self.funded_seed)
            self.trust(pubkey, seed)
            accounts.append(pubkey)

        for account in accounts:
            with self.subTest(account=account):
                LOGGER.info('querying information about account: %s', account)
                self.call('bul_account', 200, 'could not verify account exist', queried_pubkey=account)

<<<<<<< HEAD
    def test_invalid_bul_account(self):
        """Test server behavior on querying information about invalid account"""
        keypair = paket_stellar.get_keypair()
        pubkey = keypair.address().decode()

        data_set = [
            pubkey,  # just generated pubkey
            'GBTWWXACDQOSRQ3645B2LA345CRSKSV6MSBUO4LSHC26ZMNOYFN2YJ',  # invalid pubkey
            'Lorem ipsum dolor sit amet',  # random text
            144  # random number
        ]
        for pubkey in data_set:
            with self.subTest(pubkey=pubkey):
                LOGGER.info('querying information about invalid account: %s', pubkey)
                self.call('bul_account', 400, 'could not verify account exist', queried_pubkey=pubkey)

    def test_invalid_prepare_create_account(self):
        """Test prepare_account endpoint on invalid public keys"""
        keypair = paket_stellar.get_keypair()
        pubkey = keypair.address().decode()
        invalid_from_pubkeys = [
            pubkey,  # just generated pubkey
            'GBTWWXACDQOSRQ3645B2LA345CRSKSV6MSBUO4LSHC26ZMNOYFN2YJ',  # invalid pubkey
            'Lorem ipsum dolor sit amet',  # random text
            144  # random number
        ]
        invalid_new_pubkeys = invalid_from_pubkeys.copy()
        pubkey_pairs = [(from_pubkey, new_pubkey) for from_pubkey in invalid_from_pubkeys
                        for new_pubkey in invalid_new_pubkeys]

        for from_pubkey, new_pubkey in pubkey_pairs:
            LOGGER.info('querying prepare create invalid new account: %s from invalid account: %s',
                        new_pubkey, from_pubkey)
            self.call('prepare_create_account', 500, 'unexpected server response for prepare_create_account',
                      from_pubkey=from_pubkey, new_pubkey=new_pubkey)

=======
>>>>>>> cf804a91
    def test_prepare_create_account(self):
        """Test prepare_account endpoint on valid public keys"""
        keypair = paket_stellar.get_keypair()
        pubkey = keypair.address().decode()
        LOGGER.info('querying prepare create account for public key: %s', pubkey)
        self.call('prepare_create_account', 200, 'could not get create account transaction',
                  from_pubkey=self.funded_pubkey, new_pubkey=pubkey)

    def test_prepare_send_buls(self):
        """Test prepare_send_buls endpoint on valid public key"""
        pubkey, _ = self.create_and_setup_new_account()
        LOGGER.info('querying prepare send buls for user: %s', pubkey)
        self.call('prepare_send_buls', 200, 'can not prepare send from {} to {}'.format(self.funded_pubkey, pubkey),
                  from_pubkey=self.funded_pubkey, to_pubkey=pubkey, amount_buls=50000000)

    def test_prepare_trust(self):
        """Test prepare_trust endpoint on valid pubkey"""
        keypair = paket_stellar.get_keypair()
        pubkey = keypair.address().decode()
        self.create_account(from_pubkey=self.funded_pubkey, new_pubkey=pubkey, seed=self.funded_seed)
        LOGGER.info('querying prepare trust for user: %s', pubkey)
        self.call('prepare_trust', 200, 'could not get trust transaction', from_pubkey=pubkey)

    def test_accept_package(self):
        """Test accept_package endpoint on valid public key"""
        payment, collateral = 50000000, 100000000
        deadline = int(time.time())
        escrow_stuff = self.prepare_escrow(payment, collateral, deadline)

        self.submit(escrow_stuff['transactions']['set_options_transaction'],
                    escrow_stuff['escrow'][1], 'set escrow options')
        self.send(escrow_stuff['launcher'][1], escrow_stuff['escrow'][0], payment)
        self.send(escrow_stuff['courier'][1], escrow_stuff['escrow'][0], collateral)
        for member in (escrow_stuff['courier'], escrow_stuff['recipient']):
            LOGGER.info('accepting package: %s for user %s', escrow_stuff['escrow'][0], member[1])
            self.call('accept_package', 200, 'member could not accept package',
                      member[1], escrow_pubkey=escrow_stuff['escrow'][0])

    def test_my_packages(self):
        """Test my_packages endpoint on valid pubkey"""
        account = self.create_and_setup_new_account()
        LOGGER.info('querying packages for new user: %s', account[0])
        packages = self.call(path='my_packages', expected_code=200,
                             fail_message='does not get ok status code on valid request', seed=account[1],
                             user_pubkey=account[0])['packages']
        self.assertTrue(len(packages) == 0)

        payment, collateral = 50000000, 100000000
        deadline = int(time.time())
        escrow_stuff = self.prepare_escrow(payment, collateral, deadline)
        LOGGER.info('querying packages for user: %s', escrow_stuff['launcher'][0])
        packages = self.call(path='my_packages', expected_code=200,
                             fail_message='does not get ok status code on valid request',
                             seed=escrow_stuff['launcher'][1], user_pubkey=escrow_stuff['launcher'][0])['packages']
        self.assertTrue(len(packages) == 1)
        self.assertEqual(packages[0]['deadline'], deadline)
        self.assertEqual(packages[0]['escrow_pubkey'], escrow_stuff['escrow'][0])
        self.assertEqual(packages[0]['collateral'], str(collateral))
        self.assertEqual(packages[0]['payment'], str(payment))

    def test_unauth_my_packages(self):
        """Test my_packages endpoint on unauthorized request"""
        LOGGER.info('querying packages without authorization')
        self.call(path='my_packages', expected_code=400,
                  fail_message='does not get unauthorized status code on unauthorized request',
                  user_pubkey=self.funded_pubkey)

    def test_prepare_escrow(self):
        """Test prepare_escrow endpoint on valid public keys"""
        payment, collateral = 50000000, 100000000
        deadline = int(time.time())
        LOGGER.info('preparing new escrow')
        self.prepare_escrow(payment, collateral, deadline)

    def test_package(self):
        """Test package endpoint on valid public key"""
        payment, collateral = 50000000, 100000000
        deadline = int(time.time())
        LOGGER.info('preparing new escrow')
        escrow_stuff = self.prepare_escrow(payment, collateral, deadline)
        LOGGER.info('querying package with valid escrow pubkey: %s', escrow_stuff['escrow'][0])
        package = self.call(path='package', expected_code=200,
                            fail_message='does not get ok status code on valid request',
                            escrow_pubkey=escrow_stuff['escrow'][0])['package']
        self.assertEqual(package['deadline'], deadline)
        self.assertEqual(package['escrow_pubkey'], escrow_stuff['escrow'][0])
        self.assertEqual(package['collateral'], str(collateral))
        self.assertEqual(package['payment'], str(payment))<|MERGE_RESOLUTION|>--- conflicted
+++ resolved
@@ -150,7 +150,6 @@
     def test_no_exist(self):
         """Check no existing accounts"""
         keypair = paket_stellar.get_keypair()
-<<<<<<< HEAD
         valid_pubkey = keypair.address().decode()
         data_set = [
             valid_pubkey,  # valid public key
@@ -163,11 +162,6 @@
                 response = self.call('bul_account', 400,
                                      'could not verify account does not exist', queried_pubkey=pubkey)
                 self.assertEqual(response['error'], "no account found for {}".format(pubkey))
-=======
-        pubkey = keypair.address().decode()
-        response = self.call('bul_account', 400, 'could not verify account does not exist', queried_pubkey=pubkey)
-        self.assertEqual(response['error'], "no account found for {}".format(pubkey))
->>>>>>> cf804a91
 
     def test_exist(self):
         """Check existing accounts"""
@@ -396,7 +390,6 @@
                 LOGGER.info('querying information about account: %s', account)
                 self.call('bul_account', 200, 'could not verify account exist', queried_pubkey=account)
 
-<<<<<<< HEAD
     def test_invalid_bul_account(self):
         """Test server behavior on querying information about invalid account"""
         keypair = paket_stellar.get_keypair()
@@ -433,8 +426,6 @@
             self.call('prepare_create_account', 500, 'unexpected server response for prepare_create_account',
                       from_pubkey=from_pubkey, new_pubkey=new_pubkey)
 
-=======
->>>>>>> cf804a91
     def test_prepare_create_account(self):
         """Test prepare_account endpoint on valid public keys"""
         keypair = paket_stellar.get_keypair()
