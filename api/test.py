"""Test the PaKeT API."""
import os
import unittest

import api.server
import api.routes
import db
import paket

db.DB_NAME = 'test.db'

class MockPaket:
    """Mock paket package."""


    def __init__(self):
        self.balances = {}


    def __getattr__(self, name):
        """Inherit all paket attributes that are not overwritten."""
        return getattr(paket, name)


    def new_account(self, address):
        """Create a new account."""
        if address in self.balances:
            raise paket.StellarTransactionFailed
        self.balances[address] = 0


    def trust(self, keypair):
        """Trust an account."""
        if keypair.address().decode() not in self.balances:
            raise paket.StellarTransactionFailed


api.server.paket = api.routes.paket = MockPaket()


class TestAPI(unittest.TestCase):
    """Test our API."""

    def setUp(self):
        try:
            os.unlink(db.DB_NAME)
        except FileNotFoundError:
            pass
        api.server.APP.testing = True
        self.app = api.server.APP.test_client()
        with api.server.APP.app_context():
            db.init_db()

    def tearDown(self):
        os.unlink(db.DB_NAME)

<<<<<<< HEAD

    def test_fresh_db(self):
        """Make sure packages table exists and is empty."""
        self.assertEqual(db.get_packages(), [])
        self.assertEqual(db.get_users(), {})
=======
    # pylint: disable=no-self-use
    def test_fresh_db(self):
        """Make sure packages table exists and is empty."""
        self.assertFalse(db.get_packages(), "Fresh DB should have no packages")

    # pylint: enable=no-self-use
>>>>>>> 638efbd0

    def test_register(self):
        """Register a new user."""
        response = self.app.post("/v{}/register_user".format(api.routes.VERSION), data={
            'full_name': 'Full Name',
            'phone_number': '123',
            'paket_user': 'stam'
        }, headers={
            'Pubkey': '',
            'Footprint': '',
            'Signature': '',
        })
<<<<<<< HEAD
        self.assertEqual(response.status_code, 201)
=======

        self.assertEqual(response.status_code, 400, "missing Params")
        response = self.app.post("/v{}/register_user".format(api.routes.VERSION),
                                 data={'paket_user': 'stam', 'phone_number': '123', 'full_name': 'first last'},
                                 headers={'Pubkey': 'replace with good key', 'Signature': 'sig', 'Footprint': 'foot'}
                                 )

        self.assertEqual(response.status_code, 404, "TODO")
>>>>>>> 638efbd0
<|MERGE_RESOLUTION|>--- conflicted
+++ resolved
@@ -54,20 +54,11 @@
     def tearDown(self):
         os.unlink(db.DB_NAME)
 
-<<<<<<< HEAD
 
     def test_fresh_db(self):
         """Make sure packages table exists and is empty."""
         self.assertEqual(db.get_packages(), [])
         self.assertEqual(db.get_users(), {})
-=======
-    # pylint: disable=no-self-use
-    def test_fresh_db(self):
-        """Make sure packages table exists and is empty."""
-        self.assertFalse(db.get_packages(), "Fresh DB should have no packages")
-
-    # pylint: enable=no-self-use
->>>>>>> 638efbd0
 
     def test_register(self):
         """Register a new user."""
@@ -80,15 +71,4 @@
             'Footprint': '',
             'Signature': '',
         })
-<<<<<<< HEAD
-        self.assertEqual(response.status_code, 201)
-=======
-
-        self.assertEqual(response.status_code, 400, "missing Params")
-        response = self.app.post("/v{}/register_user".format(api.routes.VERSION),
-                                 data={'paket_user': 'stam', 'phone_number': '123', 'full_name': 'first last'},
-                                 headers={'Pubkey': 'replace with good key', 'Signature': 'sig', 'Footprint': 'foot'}
-                                 )
-
-        self.assertEqual(response.status_code, 404, "TODO")
->>>>>>> 638efbd0
+        self.assertEqual(response.status_code, 201)