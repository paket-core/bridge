--- conflicted
+++ resolved
@@ -54,15 +54,11 @@
     :param queried_pubkey:
     :return:
     """
-<<<<<<< HEAD
-    return dict(status=200, **paket_stellar.get_bul_account(queried_pubkey))
-=======
     account = paket_stellar.get_bul_account(queried_pubkey)
-    for balance_name in ('xlm_balance', 'bul_balance'):
+    for balance_name in ['xlm_balance', 'bul_balance']:
         if balance_name in account:
             account[balance_name] = util.stellar_units.units_to_stroops(account[balance_name])
     return dict(status=200, **account)
->>>>>>> cf804a91
 
 
 @BLUEPRINT.route("/v{}/prepare_create_account".format(VERSION), methods=['POST'])
@@ -77,10 +73,7 @@
     :param starting_balance:
     :return:
     """
-<<<<<<< HEAD
-=======
     starting_balance = util.stellar_units.stroops_to_units(int(starting_balance))
->>>>>>> cf804a91
     return {'status': 200, 'transaction': paket_stellar.prepare_create_account(
         from_pubkey, new_pubkey, starting_balance)}
 
@@ -96,10 +89,7 @@
     :param limit:
     :return:
     """
-<<<<<<< HEAD
-=======
     limit = util.stellar_units.stroops_to_units(int(limit)) if limit is not None else limit
->>>>>>> cf804a91
     return {'status': 200, 'transaction': paket_stellar.prepare_trust(from_pubkey, limit)}
 
 
@@ -115,10 +105,7 @@
     :param amount_buls:
     :return:
     """
-<<<<<<< HEAD
-=======
     amount_buls = util.stellar_units.stroops_to_units(int(amount_buls))
->>>>>>> cf804a91
     return {'status': 200, 'transaction': paket_stellar.prepare_send_buls(from_pubkey, to_pubkey, amount_buls)}
 
 
@@ -146,19 +133,13 @@
     :param deadline_timestamp:
     :return:
     """
-<<<<<<< HEAD
-    return dict(status=201, **paket_stellar.prepare_escrow(
-        user_pubkey, launcher_pubkey, courier_pubkey, recipient_pubkey,
-        payment_buls, collateral_buls, deadline_timestamp
-    ))
-=======
     payment_buls = util.stellar_units.stroops_to_units(int(payment_buls), numeric_representation=True)
     collateral_buls = util.stellar_units.stroops_to_units(int(collateral_buls), numeric_representation=True)
-    package_details = paket_stellar.prepare_escrow(user_pubkey, launcher_pubkey, courier_pubkey, recipient_pubkey,
-                                                   payment_buls, collateral_buls, deadline_timestamp)
+    package_details = paket_stellar.prepare_escrow(
+        user_pubkey, launcher_pubkey, courier_pubkey, recipient_pubkey,
+        payment_buls, collateral_buls, deadline_timestamp)
     db.create_package(**package_details)
     return dict(status=201, **package_details)
->>>>>>> cf804a91
 
 
 @BLUEPRINT.route("/v{}/accept_package".format(VERSION), methods=['POST'])
@@ -223,10 +204,7 @@
     ---
     :return:
     """
-<<<<<<< HEAD
-=======
     funded_buls = util.stellar_units.stroops_to_units(int(funded_buls))
->>>>>>> cf804a91
     return {'status': 200, 'response': paket_stellar.fund_from_issuer(funded_pubkey, funded_buls)}
 
 
