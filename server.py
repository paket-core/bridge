--- conflicted
+++ resolved
@@ -145,144 +145,6 @@
     if g.user is None: return redirect(url_for('login'))
 
     # If the form was not filled, show it.
-<<<<<<< HEAD
-    if not (
-        ('from' in request.args and len(request.args.get('from')) > 0) or
-        ('to' in request.args and len(request.args.get('to')) > 0)
-    ): return render_template('send.html', form=None)
-
-    # Always save valid locations in the DB.
-    try: from_ = db.Location(address=request.args.get('from'))
-    except ValueError: flash('Could not resolve from address')
-    else: db.session.add(from_)
-    try: to_ = db.Location(address=request.args.get('to'))
-    except ValueError: flash('Could not resolve to address')
-    else: db.session.add(to_)
-    db.session.commit()
-
-    try:
-        reward = int(request.args.get('reward'))
-        # Make sure the sender has enough money.
-        if reward > g.user.balance:
-            flash('Ha ha! You are too poor to send this.')
-            # Mark delivery as invalid.
-            del reward
-    except ValueError: reward = 0
-    try: penalty = int(request.args.get('penalty'))
-    except ValueError: penalty = 0
-
-    try: from_, to_, reward
-    except UnboundLocalError: return render_template(
-        'send.html',
-        form=request.args
-    )
-
-    # TODO: Create parcels more carefully.
-    parcel = db.Parcel()
-    db.session.add(parcel)
-    db.session.commit()
-
-    delivery = db.Delivery(g.user, parcel, from_, to_, reward, penalty)
-    g.user.balance -= reward
-    db.session.add(delivery)
-    db.session.add(g.user)
-    db.session.commit()
-    flash(
-        "sending parcel from %s to %s" % (
-            request.args.get('from'),
-            request.args.get('to')
-        )
-    )
-    return render_template('send.html', form=None)
-
-# Delivery details.
-@app.route('/delivery')
-def showdelivery():
-    if g.user is None: return redirect(url_for('login'))
-
-    try:
-        delivery = delivery=db.Delivery.query.filter_by(id=request.args.get('id')).one()
-
-        if delivery.status == db.Delivery.STATUSES['CREATED']:
-            if g.user is not delivery.sender: op = 'take'
-        elif g.user is delivery.courier: op = 'give'
-        elif g.user is not delivery.sender:
-            raise SQLAlchemyError('Unauthorized delivery')
-
-        try: op
-        except UnboundLocalError: op = None
-        return render_template('delivery.html', delivery=delivery, op=op)
-
-    except exc.SQLAlchemyError:
-        flash('Delivery no longer available')
-        return redirect(url_for('index'))
-
-# Package grabber.
-@app.route('/take', methods=['GET', 'POST'])
-def takedelivery():
-    if g.user is None: return redirect(url_for('login'))
-
-    try:
-        delivery = delivery=db.Delivery.query.filter_by(id=request.args.get('id')).one()
-    except exc.SQLAlchemyError:
-        flash('no such delivery')
-        return redirect(url_for('index'))
-
-    if delivery.status != db.Delivery.STATUSES['CREATED']:
-        flash('delivery no longer available')
-        return redirect(url_for('index'))
-
-    # This is a user's second request of this page, after confirmation.
-    if 'ok' in request.args:
-        if delivery.penalty > g.user.balance:
-            flash('Ha ha! You are too poor to take this, consider joining the klan.')
-            return redirect(url_for('index'))
-        g.user.balance -= delivery.penalty
-        delivery.take(g.user)
-
-        db.session.add(g.user)
-        db.session.add(delivery)
-        db.session.commit()
-
-        flash('Delivery taken, you best be on your way.')
-        return redirect(url_for('deliveries'))
-
-    # This is the user's first request of this page, ask for confirmation.
-    return render_template('take.html', delivery=delivery)
-
-# Package depositer.
-from os import remove
-@app.route('/give', methods=['GET', 'POST'])
-def givepackage():
-    if g.user is None: return redirect(url_for('login'))
-
-    try:
-        delivery = delivery=db.Delivery.query.filter_by(id=request.args.get('id')).one()
-    except exc.SQLAlchemyError:
-        flash('no such delivery')
-        return redirect(url_for('index'))
-
-    if(
-        delivery.status != db.Delivery.STATUSES['TAKEN'] or
-        delivery.courier != g.user
-    ):
-        flash('This delivery is not yours to deliver')
-        return redirect(url_for('index'))
-
-    # This is a user's second request of this page, after confirmation.
-    if 'ok' in request.form:
-        proof = request.files['proof']
-        if proof:
-            filename = secure_filename(proof.filename)
-            proof.save(filename)
-            with open(filename, 'rb', buffering=0) as proof:
-                delivery.receive(proof.read())
-                g.user.balance += delivery.penalty + delivery.reward
-
-                db.session.add(g.user)
-                db.session.add(delivery)
-                db.session.commit()
-=======
     if 'from' not in request.values: return render_template('send.html', form=None)
 
     # Validate form.
@@ -388,7 +250,6 @@
 @app.route('/take', methods=['GET', 'POST'])
 def takedelivery():
     if g.user is None: return redirect(url_for('login'))
->>>>>>> 8b4ba20e
 
     try: db.Delivery.Get(request.values.get('id')).take(g.user)
     except ValueError as e: flash(u'Error: ' + str(e))
