--- conflicted
+++ resolved
@@ -121,13 +121,8 @@
         launcher, payment + collateral,
         'BUL', ISSUER.address().decode(),
         escrow.address().decode())
-<<<<<<< HEAD
     builder.add_time_bounds(type('TimeBound', (), {'minTime': deadline, 'maxTime': 0})())
     builder.add_text_memo("refund {}BULs minTime:{}".format(payment + collateral, deadline))
-=======
-    builder.add_time_bounds(type('Time_Bound', (), {'minTime': deadline, 'maxTime': 0})())
-    # add_memo(builder, "refund {} time:{}".format(payment + collateral, deadline))
->>>>>>> 638efbd0
     refund_envelope = builder.gen_te()
 
     # Create payment transaction.
